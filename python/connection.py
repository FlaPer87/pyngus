#    Licensed to the Apache Software Foundation (ASF) under one
#    or more contributor license agreements.  See the NOTICE file
#    distributed with this work for additional information
#    regarding copyright ownership.
#
#    Licensed under the Apache License, Version 2.0 (the "License"); you may
#    not use this file except in compliance with the License. You may obtain
#    a copy of the License at
#
#         http://www.apache.org/licenses/LICENSE-2.0
#
#    Unless required by applicable law or agreed to in writing, software
#    distributed under the License is distributed on an "AS IS" BASIS, WITHOUT
#    WARRANTIES OR CONDITIONS OF ANY KIND, either express or implied. See the
#    License for the specific language governing permissions and limitations
#    under the License.

__all__ = [
    "ConnectionEventHandler",
    "Connection"
]

import logging, time

from link import ReceiverLink
from link import SenderLink
import proton
from proton import SSLException

LOG = logging.getLogger(__name__)


class ConnectionEventHandler(object):
    """An implementation of an AMQP 1.0 Connection."""
    def connection_active(self, connection):
        """Connection handshake has completed."""
        LOG.debug("connection_active (ignored)")

    def connection_failed(self, connection, error):
        """Connection's transport has failed in some way."""
        LOG.warn("connection_failed, error=%s (ignored)" % str(error))

    def connection_remote_closed(self, connection, error=None):
        LOG.debug("connection_remote_closed (ignored)")

    def connection_closed(self, connection):
        LOG.debug("connection_closed (ignored)")

    def sender_requested(self, connection, link_handle,
                         name, requested_source,
                         properties={}):
        # call accept_sender to accept new link,
        # reject_sender to reject it.
        LOG.debug("sender_requested (ignored)")

    def receiver_requested(self, connection, link_handle,
                           name, requested_target,
                           properties={}):
        # call accept_sender to accept new link,
        # reject_sender to reject it.
        LOG.debug("receiver_requested (ignored)")

    # @todo cleaner sasl support, esp. server side
    def sasl_step(self, connection, pn_sasl):
        LOG.debug("sasl_step (ignored)")

    def sasl_done(self, connection, result):
        LOG.debug("sasl_done (ignored)")

class Connection(object):
    EOS = -1   # indicates 'I/O stream closed'

    def __init__(self, container, name, eventHandler=None, properties={}):
        """Create a new connection from the Container

        The following AMQP connection properties are supported:

        hostname: string, target host name sent in Open frame.

        idle-time-out: float, time in seconds before an idle link will be closed.

        The following custom connection properties are supported:

        x-trace-protocol: boolean, if true, dump sent and received frames to
        stdout.

        x-ssl-server: boolean, if True connection acts as a SSL server (default
        False - use Client mode)

        x-ssl-identity: tuple, contains identifying certificate information
        which will be presented to the peer.  The first item in the tuple is
        the path to the certificate file (PEM format).  The second item is the
        path to a file containing the private key used to sign the certificate
        (PEM format, optional if private key is stored in the certificate
        itself). The last item is the password used to encrypt the private key
        (string, not required if private key is not encrypted)

        x-ssl-ca-file: string, path to a file containing the certificates of
        the trusted Certificate Authorities that will be used to check the
        signature of the peer's certificate.

        x-ssl-verify-mode: string, configure the level of security provided by
        SSL.  Possible values:
            "verify-peer" (default) - most secure, requires peer to supply a
            certificate signed by a valid CA (see x-ssl-ca-file), and check
            the CN or SAN entry in the certificate against the expected
            peer hostname (see x-ssl-peer-name)
            "verify-cert" (default if no x-ssl-peer-name given) - like
            verify-peer, but skips the check of the peer hostname.
             Vulnerable to man-in-the-middle attack.
            "no-verify" - do not require the peer to provide a certificate.
            Results in a weaker encryption stream, and other vulnerabilities.

        x-ssl-peer-name: string, DNS name of peer.  Required to authenticate
        peer's certificate (see x-ssl-verify-mode).

        x-ssl-allow-cleartext: boolean, Allows clients to connect without using
        SSL (eg, plain TCP). Used by a server that will accept clients
        requesting either trusted or untrusted connections.
        """
        self._name = name
        self._container = container
        self._handler = eventHandler

        self._pn_connection = proton.Connection()
        self._pn_connection.container = container.name
        if 'hostname' in properties:
            self._pn_connection.hostname = properties['hostname']

        self._pn_transport = proton.Transport()
        self._pn_transport.bind(self._pn_connection)
        secs = properties.get("idle-time-out")
        if secs:
            self._pn_transport.idle_timeout = secs
        if properties.get("x-trace-protocol"):
            self._pn_transport.trace(proton.Transport.TRACE_FRM)

        # indexed by link-name
        self._sender_links = {}    # SenderLink or pn_link if pending
        self._receiver_links = {}  # ReceiverLink or pn_link if pending

        self._read_done = False
        self._write_done = False
        self._error = None
        self._next_tick = 0
        self._user_context = None
        self._active = False

        self._pn_ssl = self._configure_ssl(properties)

        # @todo sasl configuration and handling
        self._pn_sasl = None
        self._sasl_done = False

    @property
    def container(self):
        return self._container

    @property
    # @todo - hopefully remove
    def pn_transport(self):
        return self._pn_transport

    @property
    # @todo - hopefully remove
    def pn_connection(self):
        return self._pn_connection

    @property
    def name(self):
        return self._name

    @property
    def remote_container(self):
        """Return the name of the remote container. Should be present once the
        connection is active.
        """
        return self._pn_connection.remote_container

    @property
    # @todo - think about server side use of sasl!
    def sasl(self):
        if not self._pn_sasl:
            self._pn_sasl = self._pn_transport.sasl()
        return self._pn_sasl

    def pn_ssl(self):
        """Return the Proton SSL context for this Connection"""
        return self._pn_ssl

    def _get_user_context(self):
        return self._user_context

    def _set_user_context(self, ctxt):
        self._user_context = ctxt

    user_context = property(_get_user_context, _set_user_context,
                            doc="""
Associate an arbitrary user object with this Connection.
""")

    def open(self):
        self._pn_connection.open()
        self._pn_session = self._pn_connection.session()
        self._pn_session.open()

    def close(self, error=None):
        for l in self._sender_links.itervalues():
            l.close(error)
        for l in self._receiver_links.itervalues():
            l.close(error)
        self._pn_session.close()
        self._pn_connection.close()

    @property
    def closed(self):
        """Return True if the Connection has closed."""
        state = self._pn_connection.state
        # if closed in error, state may not be correct:
        return (state == (proton.Endpoint.LOCAL_CLOSED
                          | proton.Endpoint.REMOTE_CLOSED)
                or (self._write_done and self._read_done))

    def destroy(self):
        self._sender_links.clear()
        self._receiver_links.clear()
        self._container._remove_connection(self._name)
        self._container = None
        self._pn_connection = None
        self._pn_transport = None
        self._user_context = None

    def _link_requested(self, pn_link):
        if pn_link.is_sender and pn_link.name not in self._sender_links:
            LOG.debug("Remotely initiated Sender needs init")
            self._sender_links[pn_link.name] = pn_link
            pn_link.context = None  # @todo: update proton.py
            req_source = ""
            if pn_link.remote_source.dynamic:
                req_source = None
            elif pn_link.remote_source.address:
                req_source = pn_link.remote_source.address
            self._handler.sender_requested(self, pn_link.name,
                                           pn_link.name, req_source,
                                           {"target-address":
                                            pn_link.remote_target.address})
        elif pn_link.is_receiver and pn_link.name not in self._receiver_links:
            LOG.debug("Remotely initiated Receiver needs init")
            self._receiver_links[pn_link.name] = pn_link
            pn_link.context = None  # @todo: update proton.py
            req_target = ""
            if pn_link.remote_target.dynamic:
                req_target = None
            elif pn_link.remote_target.address:
                req_target = pn_link.remote_target.address
            self._handler.receiver_requested(self, pn_link.name,
                                             pn_link.name, req_target,
                                             {"source-address":
                                              pn_link.remote_source.address})

    _REMOTE_REQ = (proton.Endpoint.LOCAL_UNINIT
                   | proton.Endpoint.REMOTE_ACTIVE)
    _REMOTE_CLOSE = (proton.Endpoint.LOCAL_ACTIVE
                     | proton.Endpoint.REMOTE_CLOSED)
    _ACTIVE = (proton.Endpoint.LOCAL_ACTIVE | proton.Endpoint.REMOTE_ACTIVE)
    _CLOSED = (proton.Endpoint.LOCAL_CLOSED | proton.Endpoint.REMOTE_CLOSED)
    _LOCAL_UNINIT = proton.Endpoint.LOCAL_UNINIT

    def process(self, now):
        """Perform connection state processing."""
        if self._error:
            if self._handler:
                self._handler.connection_failed(self, self._error)
            # nag application until connection is destroyed
            self._next_tick = now
            return now

        self._next_tick = self._pn_transport.tick(now)

        # wait until SASL has authenticated
        # @todo Server-side SASL
        if self._pn_sasl:
            if self._pn_sasl.state not in (proton.SASL.STATE_PASS,
                                           proton.SASL.STATE_FAIL):
                LOG.debug("SASL in progress. State=%s",
                          str(self._pn_sasl.state))
                self._handler.sasl_step(self, self._pn_sasl)
                return

            self._handler.sasl_done(self, self._pn_sasl.outcome)
            self._pn_sasl = None

        # do endpoint up handling:

        if self._pn_connection.state == self._ACTIVE:
            if not self._active:
                self._active = True
                self._handler.connection_active(self)

        pn_session = self._pn_connection.session_head(self._LOCAL_UNINIT)
        while pn_session:
            LOG.debug("Opening remotely initiated session")
            pn_session.open()
            pn_session = pn_session.next(self._LOCAL_UNINIT)

        pn_link = self._pn_connection.link_head(self._REMOTE_REQ)
        while pn_link:
            next_link = pn_link.next(self._LOCAL_UNINIT)

            if pn_link.state == self._REMOTE_REQ:
                self._link_requested(pn_link)

            pn_link = next_link

        # @todo: won't scale?
        pn_link = self._pn_connection.link_head(self._ACTIVE)
        while pn_link:
            next_link = pn_link.next(self._ACTIVE)

            if pn_link.context and not pn_link.context._active:
                LOG.debug("Link is up")
                pn_link.context._active = True
                if pn_link.is_sender:
                    sender_link = pn_link.context
                    assert isinstance(sender_link, SenderLink)
                    if sender_link._handler:
                        sender_link._handler.sender_active(sender_link)
                else:
                    receiver_link = pn_link.context
                    assert isinstance(receiver_link, ReceiverLink)
                    if receiver_link._handler:
                        receiver_link._handler.receiver_active(receiver_link)
            pn_link = next_link

        # process the work queue

        pn_delivery = self._pn_connection.work_head
        while pn_delivery:
            LOG.debug("Delivery updated!")
            next_delivery = pn_delivery.work_next
            if pn_delivery.link.context:
                if pn_delivery.link.is_sender:
                    sender_link = pn_delivery.link.context
                    sender_link._delivery_updated(pn_delivery)
                else:
                    receiver_link = pn_delivery.link.context
                    receiver_link._delivery_updated(pn_delivery)
            pn_delivery = next_delivery

        # do endpoint down handling:

        pn_link = self._pn_connection.link_head(self._REMOTE_CLOSE)
        while pn_link:
            LOG.debug("Link closed remotely")
            next_link = pn_link.next(self._REMOTE_CLOSE)
            # @todo: error reporting
            if pn_link.context:
                if pn_link.is_sender:
                    sender_link = pn_link.context
                    handler = pn_link.context._handler
                    if handler:
                        handler.sender_remote_closed(sender_link, None)
                else:
                    receiver_link = pn_link.context
                    handler = pn_link.context._handler
                    if handler:
                        handler.receiver_remote_closed(receiver_link, None)
            pn_link = next_link

        pn_link = self._pn_connection.link_head(self._CLOSED)
        while pn_link:
            next_link = pn_link.next(self._CLOSED)
            if pn_link.context and pn_link.context._active:
                LOG.debug("Link close completed")
                pn_link.context._active = False
                if pn_link.is_sender:
                    sender_link = pn_link.context
                    sender_link._handler.sender_closed(sender_link)
                else:
                    receiver_link = pn_link.context
                    receiver_link._handler.receiver_closed(receiver_link)
            pn_link = next_link

        pn_session = self._pn_connection.session_head(self._REMOTE_CLOSE)
        while pn_session:
            LOG.debug("Session closed remotely")
            pn_session.close()
            pn_session = pn_session.next(self._REMOTE_CLOSE)

        if self._pn_connection.state == self._REMOTE_CLOSE:
            LOG.debug("Connection remotely closed")
            self._handler.connection_remote_closed(self, None)
        elif self._pn_connection.state == self._CLOSED:
            LOG.debug("Connection close complete")
            self._handler.connection_closed(self)

        # DEBUG LINK "LEAK"
        # count = 0
        # link = self._pn_connection.link_head(0)
        # while link:
        #     count += 1
        #     link = link.next(0)
        # print "Link Count %d" % count

        return self._next_tick

    @property
    def next_tick(self):
        """Timestamp for next call to tick()
        """
        return self._next_tick

    @property
    def needs_input(self):
        if self._read_done:
            return self.EOS
        try:
            #TODO(grs): can this actually throw?
            capacity = self._pn_transport.capacity()
        except Exception as e:
            return self._connection_failed(str(e))
        if capacity >= 0:
            return capacity
        self._read_done = True
        return self.EOS

    def process_input(self, in_data):
        c = self.needs_input
        if c <= 0:
            return c
        try:
            rc = self._pn_transport.push(in_data[:c])
        except Exception as e:
            return self._connection_failed(str(e))
        if rc:  # error?
            self._read_done = True
            return self.EOS
        return c

    def close_input(self, reason=None):
        if not self._read_done:
            try:
                self._pn_transport.close_tail()
            except Exception:
                pass  # ignore - we're closing anyway
            self._read_done = True

    @property
    def has_output(self):
        if self._write_done:
            return self.EOS
        try:
            pending = self._pn_transport.pending()
        except Exception as e:
            return self._connection_failed(str(e))
        if pending >= 0:
            return pending
        self._write_done = True
        return self.EOS

    def output_data(self):
        """Get a buffer of data that needs to be written to the network.
        """
        c = self.has_output
        if c <= 0:
            return None
        try:
            buf = self._pn_transport.peek(c)
        except Exception as e:
            self._connection_failed(str(e))
            return None
        return buf

    def output_written(self, count):
        try:
            self._pn_transport.pop(count)
        except Exception as e:
            self._connection_failed(str(e))

    def close_output(self, reason=None):
        if not self._write_done:
            try:
                self._pn_transport.close_head()
            except Exception:
                pass   # ignore - closing anyways
            self._write_done = True

    def create_sender(self, source_address, target_address=None,
                      eventHandler=None, name=None, properties={}):
        """Factory method for Sender links."""
        ident = name or str(source_address)
        if ident in self._sender_links:
            raise KeyError("Sender %s already exists!" % ident)

        pn_link = self._pn_session.sender(ident)
        if pn_link:
            s = SenderLink(self, pn_link,
                           source_address, target_address,
                           eventHandler, properties)
            self._sender_links[ident] = s
            return s
        return None

    def accept_sender(self, link_handle, source_override=None,
                      event_handler=None, properties={}):
        pn_link = self._sender_links.get(link_handle)
        if not pn_link or not isinstance(pn_link, proton.Sender):
            raise Exception("Invalid link_handle: %s" % link_handle)
        if pn_link.remote_source.dynamic and not source_override:
            raise Exception("A source address must be supplied!")
        source_addr = source_override or pn_link.remote_source.address
        link = SenderLink(self, pn_link,
                          source_addr,
                          pn_link.remote_target.address,
                          event_handler, properties)
        self._sender_links[link_handle] = link
        return link

    def reject_sender(self, link_handle, reason):
        pn_link = self._sender_links.get(link_handle)
        if not pn_link or not isinstance(pn_link, proton.Sender):
            raise Exception("Invalid link_handle: %s" % link_handle)
        del self._sender_links[link_handle]
        # @todo support reason for close
        pn_link.close()

    def create_receiver(self, target_address, source_address=None,
                        eventHandler=None, name=None, properties={}):
        """Factory method for creating Receive links."""
        ident = name or str(target_address)
        if ident in self._receiver_links:
            raise KeyError("Receiver %s already exists!" % ident)

        pn_link = self._pn_session.receiver(ident)
        if pn_link:
            r = ReceiverLink(self, pn_link, target_address,
                             source_address, eventHandler, properties)
            self._receiver_links[ident] = r
            return r
        return None

    def accept_receiver(self, link_handle, target_override=None,
                        event_handler=None, properties={}):
        pn_link = self._receiver_links.get(link_handle)
        if not pn_link or not isinstance(pn_link, proton.Receiver):
            raise Exception("Invalid link_handle: %s" % link_handle)
        if pn_link.remote_target.dynamic and not target_override:
            raise Exception("A target address must be supplied!")
        target_addr = target_override or pn_link.remote_target.address
        link = ReceiverLink(self, pn_link,
                            target_addr,
                            pn_link.remote_source.address,
                            event_handler, properties)
        self._receiver_links[link_handle] = link
        return link

    def reject_receiver(self, link_handle, reason):
        pn_link = self._receiver_links.get(link_handle)
        if not pn_link or not isinstance(pn_link, proton.Receiver):
            raise Exception("Invalid link_handle: %s" % link_handle)
        del self._receiver_links[link_handle]
        # @todo support reason for close
        pn_link.close()

    def _remove_sender(self, name):
        if name in self._sender_links:
            del self._sender_links[name]

    def _remove_receiver(self, name):
        if name in self._receiver_links:
            del self._receiver_links[name]

    def _connection_failed(self, error):
        """Clean up after connection failure detected."""
        if not self._error:
            LOG.error("Connection failed: %s", str(error))
<<<<<<< HEAD
        return self.EOS

    def _configure_ssl(self, properties):
        verify_modes = {'verify-peer': proton.SSLDomain.VERIFY_PEER_NAME,
                        'verify-cert': proton.SSLDomain.VERIFY_PEER,
                        'no-verify': proton.SSLDomain.ANONYMOUS_PEER}

        mode = proton.SSLDomain.MODE_CLIENT
        if properties.get('x-ssl-server'):
            mode = proton.SSLDomain.MODE_SERVER

        identity = properties.get('x-ssl-identity')
        ca_file = properties.get('x-ssl-ca-file')

        if not identity and not ca_file:
            return None # SSL not configured

        hostname = None
        # This will throw proton.SSLUnavailable if SSL support is not installed
        domain = proton.SSLDomain(mode)
        if identity:
            # our identity:
            domain.set_credentials(identity[0], identity[1], identity[2])
        if ca_file:
            # how we verify peers:
            domain.set_trusted_ca_db(ca_file)
            hostname = properties.get('x-ssl-peer-name')
            vdefault = 'verify-peer' if hostname else 'verify-cert'
            vmode = verify_modes.get(properties.get('x-ssl-verify-mode',
                                                    vdefault))
            # check for configuration error
            if not vmode:
                raise SSLException("unknown value for x-ssl-verify-mode")
            if vmode == proton.SSLDomain.VERIFY_PEER_NAME and not hostname:
                raise SSLException("verify-peer requires x-ssl-peer-name")
            domain.set_peer_authentication(vmode, ca_file)
        if mode == proton.SSLDomain.MODE_SERVER:
            if properties.get('x-ssl-allow-cleartext'):
                domain.allow_unsecured_client()
        pn_ssl = proton.SSL(self._pn_transport, domain)
        if hostname:
            pn_ssl.peer_hostname = hostname
        LOG.debug("SSL configured for connection %s" % self._name)
        return pn_ssl
=======
            self._read_done = True
            self._write_done = True
            self._error = error
            # report error during the next call to process()
            self._next_tick = time.time()
        return self.EOS
>>>>>>> 00ea4f63
<|MERGE_RESOLUTION|>--- conflicted
+++ resolved
@@ -574,7 +574,11 @@
         """Clean up after connection failure detected."""
         if not self._error:
             LOG.error("Connection failed: %s", str(error))
-<<<<<<< HEAD
+            self._read_done = True
+            self._write_done = True
+            self._error = error
+            # report error during the next call to process()
+            self._next_tick = time.time()
         return self.EOS
 
     def _configure_ssl(self, properties):
@@ -618,12 +622,4 @@
         if hostname:
             pn_ssl.peer_hostname = hostname
         LOG.debug("SSL configured for connection %s" % self._name)
-        return pn_ssl
-=======
-            self._read_done = True
-            self._write_done = True
-            self._error = error
-            # report error during the next call to process()
-            self._next_tick = time.time()
-        return self.EOS
->>>>>>> 00ea4f63
+        return pn_ssl