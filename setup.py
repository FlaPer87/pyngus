--- conflicted
+++ resolved
@@ -19,13 +19,8 @@
 #
 from distutils.core import setup
 
-<<<<<<< HEAD
-setup(name="dingus",
+setup(name="pyngus",
       version="0.1.0-p0.7",
-=======
-setup(name="pyngus",
-      version="0.1.0",
->>>>>>> b5ffb57b
       author="kgiusti",
       author_email="kgiusti@apache.org",
       packages=["pyngus"],
